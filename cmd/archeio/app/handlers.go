/*
Copyright 2022 The Kubernetes Authors.

Licensed under the Apache License, Version 2.0 (the "License");
you may not use this file except in compliance with the License.
You may obtain a copy of the License at

    http://www.apache.org/licenses/LICENSE-2.0

Unless required by applicable law or agreed to in writing, software
distributed under the License is distributed on an "AS IS" BASIS,
WITHOUT WARRANTIES OR CONDITIONS OF ANY KIND, either express or implied.
See the License for the specific language governing permissions and
limitations under the License.
*/

package app

import (
	"net/http"
	"regexp"
	"strings"

	"k8s.io/klog/v2"

	"sigs.k8s.io/oci-proxy/pkg/net/cidrs/aws"
)

const (
<<<<<<< HEAD
// hard coded for now

=======
	// hard coded for now
	infoURL    = "https://github.com/kubernetes/k8s.io/wiki/New-Registry-url-for-Kubernetes-(registry.k8s.io)"
	privacyURL = "https://www.linuxfoundation.org/privacy-policy/"
>>>>>>> 1f25c631
)

type RegistryConfig struct {
	UpstreamRegistryEndpoint string
	UpstreamRegistryPath     string
	InfoURL                  string
	PrivacyURL               string
}

// MakeHandler returns the root archeio HTTP handler
//
// upstream registry should be the url to the primary registry
// archeio is fronting.
//
// Exact behavior should be documented in docs/request-handling.md
func MakeHandler(rc RegistryConfig) http.Handler {
	blobs := newCachedBlobChecker()
	doV2 := makeV2Handler(rc, blobs)
	return http.HandlerFunc(func(w http.ResponseWriter, r *http.Request) {
		// only allow GET, HEAD
		// this is all a client needs to pull images
		// we do *not* support mutation
		if r.Method != http.MethodGet && r.Method != http.MethodHead {
			http.Error(w, "Only GET and HEAD are allowed.", http.StatusMethodNotAllowed)
			return
		}
		// all valid registry requests should be at /v2/
		// v1 API is super old and not supported by GCR anymore.
		path := r.URL.Path
		switch {
		case strings.HasPrefix(path, "/v2"):
			doV2(w, r)
		case path == "/":
			http.Redirect(w, r, rc.InfoURL, http.StatusTemporaryRedirect)
		case strings.HasPrefix(path, "/privacy"):
			http.Redirect(w, r, rc.PrivacyURL, http.StatusTemporaryRedirect)
		default:
			klog.V(2).InfoS("unknown request", "path", path)
			http.NotFound(w, r)
		}
	})
}

func makeV2Handler(rc RegistryConfig, blobs blobChecker) func(w http.ResponseWriter, r *http.Request) {
	// matches blob requests, captures the requested blob hash
	reBlob := regexp.MustCompile("^/v2/.*/blobs/sha256:([0-9a-f]{64})$")
	// initialize map of clientIP to AWS region
	regionMapper := aws.NewAWSRegionMapper()
	// capture these in a http handler lambda
	return func(w http.ResponseWriter, r *http.Request) {
		path := r.URL.Path

		// we only care about publicly readable GCR as the backing registry
		// or publicly readable blob storage
		//
		// when the client attempts to probe the API for auth, we always return
		// 200 OK so it will not attempt to request an auth token
		//
		// this makes it easier to redirect to backends with different
		// repo namespacing without worrying about incorrect token scope
		//
		// it turns out publicly readable GCR repos do not actually care about
		// the presence of a token for any API calls, despite the /v2/ API call
		// returning 401, prompting token auth
		if path == "/v2/" || path == "/v2" {
			klog.V(2).InfoS("serving 200 OK for /v2/ check", "path", path)
			// NOTE: OCI does not require this, but the docker v2 spec include it, and GCR sets this
			// Docker distribution v2 clients may fallback to an older version if this is not set.
			w.Header().Set("Docker-Distribution-Api-Version", "registry/2.0")
			w.WriteHeader(http.StatusOK)
			return
		}

		// check if blob request
		matches := reBlob.FindStringSubmatch(path)
		if len(matches) != 2 {
			// not a blob request so forward it to the main upstream registry
			redirectPath := path
			// if path is not just /v2/, which is a special endpoint
			if len(path) > 5 && rc.UpstreamRegistryPath != "" {
				redirectPath = "/v2/" + rc.UpstreamRegistryPath + strings.TrimPrefix(path, "/v2")
			} else if len(path) > 5 && rc.UpstreamRegistryPath == "" {
				redirectPath = "/v2" + strings.TrimPrefix(path, "/v2")
			}
			klog.V(2).InfoS("redirecting manifest request to upstream registry", "path", path, "redirect", rc.UpstreamRegistryEndpoint+redirectPath)
			http.Redirect(w, r, rc.UpstreamRegistryEndpoint+redirectPath, http.StatusTemporaryRedirect)
			return
		}

		// for blob requests, check the client IP and determine the best backend
		clientIP, err := getClientIP(r)
		if err != nil {
			// this should not happen
			klog.ErrorS(err, "failed to get client IP")
			http.Error(w, err.Error(), http.StatusBadRequest)
			return
		}

		// check if client is known to be coming from an AWS region
		awsRegion, ipIsKnown := regionMapper.GetIP(clientIP)
		if !ipIsKnown {
			// no region match, redirect to main upstream registry
			redirectPath := path
			// if path is not just /v2/, which is a special endpoint
			if len(path) > 5 && rc.UpstreamRegistryPath != "" {
				redirectPath = "/v2/" + rc.UpstreamRegistryPath + strings.TrimPrefix(path, "/v2")
			} else if len(path) > 5 && rc.UpstreamRegistryPath == "" {
				redirectPath = "/v2" + strings.TrimPrefix(path, "/v2")
			}
			klog.V(2).InfoS("redirecting blob request to upstream registry", "path", path, "redirect", rc.UpstreamRegistryEndpoint+redirectPath)
			http.Redirect(w, r, rc.UpstreamRegistryEndpoint+redirectPath, http.StatusTemporaryRedirect)
			return
		}

		// check if blob is available in our S3 bucket for the region
		bucketURL := awsRegionToS3URL(awsRegion)
		hash := matches[1]
		// this matches GCR's GCS layout, which we will use for other buckets
		blobURL := bucketURL + "/containers/images/sha256%3A" + hash
		if blobs.BlobExists(blobURL, bucketURL, hash) {
			// blob known to be available in S3, redirect client there
			klog.V(2).InfoS("redirecting blob request to S3", "path", path)
			http.Redirect(w, r, blobURL, http.StatusTemporaryRedirect)
			return
		}

		// fall back to redirect to upstream
		redirectPath := path
		// if path is not just /v2/, which is a special endpoint
		if len(path) > 5 && rc.UpstreamRegistryPath != "" {
			redirectPath = "/v2/" + rc.UpstreamRegistryPath + strings.TrimPrefix(path, "/v2")
		} else if len(path) > 5 && rc.UpstreamRegistryPath == "" {
			redirectPath = "/v2" + strings.TrimPrefix(path, "/v2")
		}

		klog.V(2).InfoS("redirecting blob request to upstream registry", "path", path, "redirect", rc.UpstreamRegistryEndpoint+redirectPath)
		http.Redirect(w, r, rc.UpstreamRegistryEndpoint+redirectPath, http.StatusTemporaryRedirect)
	}
}<|MERGE_RESOLUTION|>--- conflicted
+++ resolved
@@ -24,17 +24,6 @@
 	"k8s.io/klog/v2"
 
 	"sigs.k8s.io/oci-proxy/pkg/net/cidrs/aws"
-)
-
-const (
-<<<<<<< HEAD
-// hard coded for now
-
-=======
-	// hard coded for now
-	infoURL    = "https://github.com/kubernetes/k8s.io/wiki/New-Registry-url-for-Kubernetes-(registry.k8s.io)"
-	privacyURL = "https://www.linuxfoundation.org/privacy-policy/"
->>>>>>> 1f25c631
 )
 
 type RegistryConfig struct {
